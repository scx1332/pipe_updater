[package]
name = "pipe_updater"
version = "0.3.4"
edition = "2021"

# See more keys and their definitions at https://doc.rust-lang.org/cargo/reference/manifest.html

[dependencies]
chrono = { version = "0.4", features = ["serde"] }
envy = { version = "0.4" }
futures = { version = "0.3" }
log = { version =  "0.4" }
serde = { version = "1", features = ["derive"] }
serde_default = { version = "0.1" }
serde_json = { version = "1" }
thiserror = { version = "1" }
tokio = { version = "1", features = ["io-util", "net", "rt-multi-thread", "signal"] }
toml = { version = "0.5" }

anyhow = { version = "1"}
dotenv = { version = "0.15" }
flexi_logger = { version = "0.22" }
structopt = { version = "0.3" }

actix-web = { version = "4.1" }
<<<<<<< HEAD
pipe_downloader = { git = "https://github.com/scx1332/pipe_downloader.git", version = "0.3.1" }
=======
pipe_downloader = { git = "https://github.com/scx1332/pipe_downloader.git", version = "0.3.3" }
>>>>>>> b2a0a501
lazy_static = "1.4"
human_bytes = "0.3"
systemctl = "0.1"
env_logger = "0.9.1"<|MERGE_RESOLUTION|>--- conflicted
+++ resolved
@@ -23,11 +23,7 @@
 structopt = { version = "0.3" }
 
 actix-web = { version = "4.1" }
-<<<<<<< HEAD
 pipe_downloader = { git = "https://github.com/scx1332/pipe_downloader.git", version = "0.3.1" }
-=======
-pipe_downloader = { git = "https://github.com/scx1332/pipe_downloader.git", version = "0.3.3" }
->>>>>>> b2a0a501
 lazy_static = "1.4"
 human_bytes = "0.3"
 systemctl = "0.1"
